--- conflicted
+++ resolved
@@ -34,10 +34,7 @@
 	UserAccount,
 	getUserAccountPublicKey,
 	PriorityFeeSubscriber,
-<<<<<<< HEAD
 	Order,
-=======
->>>>>>> 7626e8a8
 } from '@drift-labs/sdk';
 import { TxSigAndSlot } from '@drift-labs/sdk/lib/tx/types';
 import { Mutex, tryAcquire, E_ALREADY_LOCKED } from 'async-mutex';
@@ -106,11 +103,7 @@
 const THROTTLED_NODE_SIZE_TO_PRUNE = 10; // Size of throttled nodes to get to before pruning the map
 const TRIGGER_ORDER_COOLDOWN_MS = 1000; // the time to wait before trying to a node in the triggering map again
 const MAX_COMPUTE_UNIT_PRICE_MICRO_LAMPORTS = 10000; // cap the computeUnitPrice to pay per fill tx
-<<<<<<< HEAD
-const MAX_MAKERS_PER_FILL = 20; // max number of unique makers to include per fill
-=======
 const MAX_MAKERS_PER_FILL = 6; // max number of unique makers to include per fill
->>>>>>> 7626e8a8
 
 const SETTLE_PNL_CHUNKS = 4;
 const MAX_POSITIONS_PER_USER = 8;
@@ -1635,21 +1628,7 @@
 		for (const [idx, nodeToFill] of nodesToFill.entries()) {
 			// do multi maker fills in a separate tx since they're larger
 			if (nodeToFill.makerNodes.length > 1) {
-<<<<<<< HEAD
-				await this.tryFillMultiMakerPerpNodes(nodeToFill, [
-					ComputeBudgetProgram.setComputeUnitLimit({
-						units: 1_400_000,
-					}),
-					ComputeBudgetProgram.setComputeUnitPrice({
-						microLamports: Math.min(
-							this.priorityFeeSubscriber.avgPriorityFee,
-							MAX_COMPUTE_UNIT_PRICE_MICRO_LAMPORTS
-						),
-					}),
-				]);
-=======
 				await this.tryFillMultiMakerPerpNodes(nodeToFill);
->>>>>>> 7626e8a8
 				nodesSent.push(nodeToFill);
 				continue;
 			}
