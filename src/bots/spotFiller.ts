--- conflicted
+++ resolved
@@ -699,16 +699,10 @@
 			throw new Error('phoenixSubscribers not initialized');
 		}
 
-<<<<<<< HEAD
 		this.lookupTableAccounts.push(
 			await this.driftClient.fetchMarketLookupTableAccount()
 		);
-		if ('SERUM_LOOKUP_TABLE' in config) {
-=======
-		this.driftLutAccount =
-			await this.driftClient.fetchMarketLookupTableAccount();
 		if ('SERUM_LOOKUP_TABLE' in initConfig) {
->>>>>>> c8db43b0
 			const lutAccount = (
 				await this.driftClient.connection.getAddressLookupTable(
 					new PublicKey(initConfig.SERUM_LOOKUP_TABLE as string)
