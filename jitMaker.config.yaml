--- conflicted
+++ resolved
@@ -82,7 +82,6 @@
     botId: "uncrossArb"
     dryRun: false
     driftEnv: "mainnet-beta"
-<<<<<<< HEAD
 
   # liquidator:
   #   botId: "liquidator"
@@ -92,6 +91,4 @@
   #   #      to MM perp market 0 on subaccount 0 and perp market 1 on subaccount 1, then subaccounts=[0, 1], perpMarketIndicies=[0, 1]
   #   # also, make sure all subaccounts are loaded in the global config subaccounts above to avoid errors
   #   subaccounts: [0] 
-  #   perpMarketIndicies: [0]
-=======
->>>>>>> 6b7e3c5a
+  #   perpMarketIndicies: [0]